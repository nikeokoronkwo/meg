--- conflicted
+++ resolved
@@ -72,24 +72,14 @@
     return;
   }
 
-<<<<<<< HEAD
   if (argResults.rest.isEmpty && !Platform.environment.containsKey('S3_URL')) {
-=======
-  if (argResults.rest.isEmpty && Platform.environment['S3_URL'] == null) {
->>>>>>> d364424c
     print('Please provide an S3 URL');
     exit(1);
   }
 
-<<<<<<< HEAD
-  final s3Url = Platform.environment.containsKey('S3_URL')
-      ? Platform.environment['S3_URL'] ?? argResults.rest[0]
-      : argResults.rest[0];
-=======
   final s3Url = (argResults.rest.isNotEmpty
       ? argResults.rest.first
       : Platform.environment['S3_URL'])!;
->>>>>>> d364424c
   final s3Uri = Uri.tryParse(s3Url);
   if (s3Uri == null) {
     print('Invalid S3 URL: Got $s3Url');
